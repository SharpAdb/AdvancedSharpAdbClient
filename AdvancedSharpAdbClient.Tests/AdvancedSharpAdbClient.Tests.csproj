﻿<Project Sdk="Microsoft.NET.Sdk">

  <PropertyGroup>
    <NoWarn>CS1591</NoWarn>
    <LangVersion>latest</LangVersion>
    <NoWarn>CS1591</NoWarn>
    <TargetFramework>net6.0</TargetFramework>
  </PropertyGroup>

  <ItemGroup>
    <PackageReference Include="coverlet.msbuild" Version="3.2.0" PrivateAssets="all">
      <IncludeAssets>runtime; build; native; contentfiles; analyzers; buildtransitive</IncludeAssets>
    </PackageReference>
    <PackageReference Include="Microsoft.NET.Test.Sdk" Version="17.4.1" />
    <PackageReference Include="Moq" Version="4.18.4" />
    <PackageReference Include="xunit" Version="2.4.2" />
    <PackageReference Include="xunit.runner.visualstudio" Version="2.4.5" PrivateAssets="all">
      <IncludeAssets>runtime; build; native; contentfiles; analyzers; buildtransitive</IncludeAssets>
    </PackageReference>
<<<<<<< HEAD
    <PackageReference Include="coverlet.msbuild" Version="3.2.0" PrivateAssets="all">
      <IncludeAssets>runtime; build; native; contentfiles; analyzers; buildtransitive</IncludeAssets>
    </PackageReference>
=======
>>>>>>> 6ece9be0
  </ItemGroup>

  <ItemGroup>
    <ProjectReference Include="..\AdvancedSharpAdbClient\AdvancedSharpAdbClient.csproj" />
  </ItemGroup>

  <ItemGroup>
    <None Update="Assets\dumpsys_package.txt">
      <CopyToOutputDirectory>PreserveNewest</CopyToOutputDirectory>
    </None>
    <None Update="Assets\framebuffer.bin">
      <CopyToOutputDirectory>PreserveNewest</CopyToOutputDirectory>
    </None>
    <None Update="Assets\framebufferheader-empty.bin">
      <CopyToOutputDirectory>PreserveNewest</CopyToOutputDirectory>
    </None>
    <None Update="Assets\framebufferheader-v2.bin">
      <CopyToOutputDirectory>PreserveNewest</CopyToOutputDirectory>
    </None>
    <None Update="Assets\framebufferheader.bin">
      <CopyToOutputDirectory>PreserveNewest</CopyToOutputDirectory>
    </None>
    <None Update="Assets\fstab.bin">
      <CopyToOutputDirectory>PreserveNewest</CopyToOutputDirectory>
    </None>
    <None Update="Assets\gapps.txt">
      <CopyToOutputDirectory>PreserveNewest</CopyToOutputDirectory>
    </None>
    <None Update="Assets\logcat.bin">
      <CopyToOutputDirectory>PreserveNewest</CopyToOutputDirectory>
    </None>
    <None Update="Assets\logcatevents.bin">
      <CopyToOutputDirectory>PreserveNewest</CopyToOutputDirectory>
    </None>
    <None Update="Assets\test.txt">
      <CopyToOutputDirectory>PreserveNewest</CopyToOutputDirectory>
    </None>
    <None Update="Assets\testapp.apk">
      <CopyToOutputDirectory>PreserveNewest</CopyToOutputDirectory>
    </None>
  </ItemGroup>

</Project><|MERGE_RESOLUTION|>--- conflicted
+++ resolved
@@ -17,12 +17,9 @@
     <PackageReference Include="xunit.runner.visualstudio" Version="2.4.5" PrivateAssets="all">
       <IncludeAssets>runtime; build; native; contentfiles; analyzers; buildtransitive</IncludeAssets>
     </PackageReference>
-<<<<<<< HEAD
     <PackageReference Include="coverlet.msbuild" Version="3.2.0" PrivateAssets="all">
       <IncludeAssets>runtime; build; native; contentfiles; analyzers; buildtransitive</IncludeAssets>
     </PackageReference>
-=======
->>>>>>> 6ece9be0
   </ItemGroup>
 
   <ItemGroup>
