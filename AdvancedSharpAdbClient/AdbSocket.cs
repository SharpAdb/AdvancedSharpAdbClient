﻿// <copyright file="AdbSocket.cs" company="The Android Open Source Project, Ryan Conrad, Quamotion">
// Copyright (c) The Android Open Source Project, Ryan Conrad, Quamotion. All rights reserved.
// </copyright>

namespace AdvancedSharpAdbClient
{
    using Exceptions;
    using Logs;
    using System;
    using System.Globalization;
    using System.IO;
    using System.Net;
    using System.Net.Sockets;
    using System.Text;
    using System.Threading;
    using System.Threading.Tasks;

#if !NET35 && !NET40
    using Microsoft.Extensions.Logging;
    using Microsoft.Extensions.Logging.Abstractions;
#endif

    /// <summary>
    /// <para>
    /// Implements a client for the Android Debug Bridge client-server protocol. Using the client, you
    /// can send messages to and receive messages from the Android Debug Bridge.
    /// </para>
    /// <para>
    /// The <see cref="AdbSocket"/> class implements the raw messaging protocol; that is,
    /// sending and receiving messages. For interacting with the services the Android Debug
    /// Bridge exposes, use the <see cref="AdbClient"/>.
    /// </para>
    /// <para>
    /// For more information about the protocol that is implemented here, see chapter
    /// II Protocol Details, section 1. Client &lt;-&gt;Server protocol at
    /// <see href="https://android.googlesource.com/platform/system/core/+/master/adb/OVERVIEW.TXT"/>.
    /// </para>
    /// </summary>
    public class AdbSocket : IAdbSocket, IDisposable
    {
        /// <summary>
        /// The underlying TCP socket that manages the connection with the ADB server.
        /// </summary>
        private readonly ITcpSocket socket;

#if !NET35 && !NET40
        /// <summary>
        /// The logger to use when logging messages.
        /// </summary>
        private readonly ILogger<AdbSocket> logger;
#endif

        /// <summary>
        /// Initializes a new instance of the <see cref="AdbSocket"/> class.
        /// </summary>
        /// <param name="endPoint">The <see cref="EndPoint"/> at which the Android Debug Bridge is listening for clients.</param>
        /// <param name="logger">The logger to use when logging.</param>
        public AdbSocket(EndPoint endPoint
#if !NET35 && !NET40
            , ILogger<AdbSocket> logger = null
#endif
            )
        {
            this.socket = new TcpSocket();
            this.socket.Connect(endPoint);
            this.socket.ReceiveBufferSize = ReceiveBufferSize;
#if !NET35 && !NET40
            this.logger = logger ?? NullLogger<AdbSocket>.Instance;
#endif
        }

        /// <summary>
        /// Initializes a new instance of the <see cref="AdbSocket"/> class.
        /// </summary>
        /// <param name="socket">The <see cref="ITcpSocket"/> at which the Android Debug Bridge is listening for clients.</param>
        public AdbSocket(ITcpSocket socket)
        {
            this.socket = socket;
#if !NET35 && !NET40
            this.logger = logger ?? NullLogger<AdbSocket>.Instance;
#endif
        }

        /// <summary>
        /// Gets or sets the size of the receive buffer
        /// </summary>
        public static int ReceiveBufferSize { get; set; } = 40960;

        /// <summary>
        /// Gets or sets the size of the write buffer.
        /// </summary>
        public static int WriteBufferSize { get; set; } = 1024;

        /// <inheritdoc/>
        public bool Connected
        {
            get { return socket.Connected; }
        }

        /// <summary>
        /// Determines whether the specified reply is okay.
        /// </summary>
        /// <param name="reply">The reply.</param>
        /// <returns><see langword="true"/> if the specified reply is okay; otherwise, <see langword="false"/>.</returns>
        public static bool IsOkay(byte[] reply)
        {
            return AdbClient.Encoding.GetString(reply).Equals("OKAY");
        }

        /// <inheritdoc/>
        public virtual void Reconnect()
        {
            socket.Reconnect();
        }

        /// <summary>
        /// Releases all resources used by the current instance of the <see cref="AdbSocket"/> class.
        /// </summary>
        public virtual void Dispose()
        {
            socket.Dispose();
        }

        /// <inheritdoc/>
        public virtual int Read(byte[] data)
        {
            return Read(data, data.Length);
        }

        /// <inheritdoc/>
        public virtual Task ReadAsync(byte[] data, CancellationToken cancellationToken)
        {
            return ReadAsync(data, data.Length, cancellationToken);
        }

        /// <inheritdoc/>
        public virtual void SendSyncRequest(SyncCommand command, string path, int permissions)
        {
            SendSyncRequest(command, $"{path},{permissions}");
        }

        /// <inheritdoc/>
        public virtual void SendSyncRequest(SyncCommand command, string path)
        {
            if (path == null)
            {
                throw new ArgumentNullException(nameof(path));
            }

<<<<<<< HEAD
            SendSyncRequest(command, path.Length);

            byte[] pathBytes = AdbClient.Encoding.GetBytes(path);
            _ = Write(pathBytes);
=======
            byte[] pathBytes = AdvancedAdbClient.Encoding.GetBytes(path);
            this.SendSyncRequest(command, pathBytes.Length);
            this.Write(pathBytes);
>>>>>>> 61d36f4e
        }

        /// <inheritdoc/>
        public virtual void SendSyncRequest(SyncCommand command, int length)
        {
            // The message structure is:
            // First four bytes: command
            // Next four bytes: length of the path
            // Final bytes: path
            byte[] commandBytes = SyncCommandConverter.GetBytes(command);

            byte[] lengthBytes = BitConverter.GetBytes(length);

            if (!BitConverter.IsLittleEndian)
            {
                // Convert from big endian to little endian
                Array.Reverse(lengthBytes);
            }

            _ = Write(commandBytes);
            _ = Write(lengthBytes);
        }

        /// <inheritdoc/>
        public virtual SyncCommand ReadSyncResponse()
        {
            byte[] data = new byte[4];
            _ = Read(data);

            return SyncCommandConverter.GetCommand(data);
        }

        /// <inheritdoc/>
        public virtual string ReadString()
        {
            // The first 4 bytes contain the length of the string
            byte[]? reply = new byte[4];
            int read = Read(reply);

            if (read == 0)
            {
                // There is no data to read
                return null;
            }

            // Convert the bytes to a hex string
            string lenHex = AdbClient.Encoding.GetString(reply);
            int len = int.Parse(lenHex, NumberStyles.HexNumber);

            // And get the string
            reply = new byte[len];
            _ = Read(reply);

            string value = AdbClient.Encoding.GetString(reply);
            return value;
        }

        /// <inheritdoc/>
        public virtual string ReadSyncString()
        {
            // The first 4 bytes contain the length of the string
            byte[]? reply = new byte[4];
            _ = Read(reply);

            if (!BitConverter.IsLittleEndian)
            {
                Array.Reverse(reply);
            }

            int len = BitConverter.ToInt32(reply, 0);

            // And get the string
            reply = new byte[len];
            _ = Read(reply);

            string value = AdbClient.Encoding.GetString(reply);
            return value;
        }

        /// <inheritdoc/>
        public virtual async Task<string> ReadStringAsync(CancellationToken cancellationToken)
        {
            // The first 4 bytes contain the length of the string
            byte[]? reply = new byte[4];
            await ReadAsync(reply, cancellationToken).ConfigureAwait(false);

            // Convert the bytes to a hex string
            string lenHex = AdbClient.Encoding.GetString(reply);
            int len = int.Parse(lenHex, NumberStyles.HexNumber);

            // And get the string
            reply = new byte[len];
            await ReadAsync(reply, cancellationToken).ConfigureAwait(false);

            string value = AdbClient.Encoding.GetString(reply);
            return value;
        }

        /// <inheritdoc/>
        public virtual AdbResponse ReadAdbResponse()
        {
            AdbResponse? response = ReadAdbResponseInner();

            if (!response.IOSuccess || !response.Okay)
            {
                socket.Dispose();
                throw new AdbException($"An error occurred while reading a response from ADB: {response.Message}", response);
            }

            return response;
        }

        /// <inheritdoc/>
        public virtual void SendAdbRequest(string request)
        {
            byte[] data = AdbClient.FormAdbRequest(request);

            if (!Write(data))
            {
                throw new IOException($"Failed sending the request '{request}' to ADB");
            }
        }

        /// <inheritdoc/>
        public virtual void Send(byte[] data, int length)
        {
            Send(data, 0, length);
        }

        /// <inheritdoc/>
        public virtual void Send(byte[] data, int offset, int length)
        {
            try
            {
                int count = socket.Send(data, 0, length != -1 ? length : data.Length, SocketFlags.None);
                if (count < 0)
                {
                    throw new AdbException("channel EOF");
                }
            }
            catch (SocketException sex)
            {
#if !NET35 && !NET40
                logger.LogError(sex, sex.Message);
#endif
                throw;
            }
        }

        /// <inheritdoc/>
        public virtual async Task<int> ReadAsync(byte[] data, int length, CancellationToken cancellationToken)
        {
            if (length < 0)
            {
                throw new ArgumentOutOfRangeException(nameof(length));
            }

            if (data == null)
            {
                throw new ArgumentNullException(nameof(data));
            }

            if (data.Length < length)
            {
                throw new ArgumentOutOfRangeException(nameof(data));
            }

            int count = -1;
            int totalRead = 0;

            while (count != 0 && totalRead < length)
            {
                cancellationToken.ThrowIfCancellationRequested();

                try
                {
                    int left = length - totalRead;
                    int buflen = left < ReceiveBufferSize ? left : ReceiveBufferSize;

                    count = await socket.ReceiveAsync(data, totalRead, buflen, SocketFlags.None, cancellationToken).ConfigureAwait(false);

                    if (count < 0)
                    {
#if !NET35 && !NET40
                        logger.LogError("read: channel EOF");
#endif
                        throw new AdbException("EOF");
                    }
                    else if (count == 0)
                    {
#if !NET35 && !NET40
                        logger.LogInformation("DONE with Read");
#endif
                    }
                    else
                    {
                        totalRead += count;
                    }
                }
                catch (SocketException ex)
                {
                    throw new AdbException($"An error occurred while receiving data from the adb server: {ex.Message}.", ex);
                }
            }

            return totalRead;
        }

        /// <inheritdoc/>
        public virtual int Read(byte[] data, int length)
        {
            int expLen = length != -1 ? length : data.Length;
            int count = -1;
            int totalRead = 0;

            while (count != 0 && totalRead < expLen)
            {
                try
                {
                    int left = expLen - totalRead;
                    int buflen = left < ReceiveBufferSize ? left : ReceiveBufferSize;

                    byte[] buffer = new byte[buflen];
                    count = socket.Receive(buffer, buflen, SocketFlags.None);
                    if (count < 0)
                    {
#if !NET35 && !NET40
                        logger.LogError("read: channel EOF");
#endif
                        throw new AdbException("EOF");
                    }
                    else if (count == 0)
                    {
#if !NET35 && !NET40
                        logger.LogInformation("DONE with Read");
#endif
                    }
                    else
                    {
                        Array.Copy(buffer, 0, data, totalRead, count);
                        totalRead += count;
                    }
                }
                catch (SocketException sex)
                {
                    throw new AdbException(string.Format("No Data to read: {0}", sex.Message));
                }
            }

            return totalRead;
        }

        /// <inheritdoc/>
        public void SetDevice(DeviceData device)
        {
            // if the device is not null, then we first tell adb we're looking to talk
            // to a specific device
            if (device != null)
            {
                SendAdbRequest($"host:transport:{device.Serial}");

                try
                {
                    AdbResponse? response = ReadAdbResponse();
                }
                catch (AdbException e)
                {
                    if (string.Equals("device not found", e.AdbError, StringComparison.OrdinalIgnoreCase))
                    {
                        throw new DeviceNotFoundException(device.Serial);
                    }
                    else
                    {
                        throw;
                    }
                }
            }
        }

        /// <inheritdoc/>
        public Stream GetShellStream()
        {
            Stream? stream = socket.GetStream();
            return new ShellStream(stream, closeStream: true);
        }

        /// <summary>
        /// Write until all data in "data" is written or the connection fails or times out.
        /// </summary>
        /// <param name="data">The data to send.</param>
        /// <returns>Returns <see langword="true"/> if all data was written; otherwise, <see langword="false"/>.</returns>
        /// <remarks>This uses the default time out value.</remarks>
        protected bool Write(byte[] data)
        {
            try
            {
                Send(data, -1);
            }
            catch (IOException e)
            {
#if !NET35 && !NET40
                logger.LogError(e, e.Message);
#endif
                return false;
            }

            return true;
        }

        /// <summary>
        /// Reads the response from ADB after a command.
        /// </summary>
        /// <returns>A <see cref="AdbResponse"/> that represents the response received from ADB.</returns>
        protected AdbResponse ReadAdbResponseInner()
        {
            AdbResponse resp = new AdbResponse();

            byte[] reply = new byte[4];
            Read(reply);

            resp.IOSuccess = true;

            resp.Okay = IsOkay(reply);

            if (!resp.Okay)
            {
                string? message = ReadString();
                resp.Message = message;
#if !NET35 && !NET40
                logger.LogError("Got reply '{0}', diag='{1}'", ReplyToString(reply), resp.Message);
#endif
            }

            return resp;
        }

        /// <summary>
        /// Converts an ADB reply to a string.
        /// </summary>
        /// <param name="reply">A <see cref="byte"/> array that represents the ADB reply.</param>
        /// <returns>A <see cref="string"/> that represents the ADB reply.</returns>
        protected string ReplyToString(byte[] reply)
        {
            string result;
            try
            {
                result = Encoding.ASCII.GetString(reply);
            }
            catch (DecoderFallbackException uee)
            {
#if !NET35 && !NET40
                logger.LogError(uee, uee.Message);
#endif
                result = string.Empty;
            }

            return result;
        }
    }
}<|MERGE_RESOLUTION|>--- conflicted
+++ resolved
@@ -147,16 +147,9 @@
                 throw new ArgumentNullException(nameof(path));
             }
 
-<<<<<<< HEAD
-            SendSyncRequest(command, path.Length);
-
             byte[] pathBytes = AdbClient.Encoding.GetBytes(path);
-            _ = Write(pathBytes);
-=======
-            byte[] pathBytes = AdvancedAdbClient.Encoding.GetBytes(path);
             this.SendSyncRequest(command, pathBytes.Length);
             this.Write(pathBytes);
->>>>>>> 61d36f4e
         }
 
         /// <inheritdoc/>
