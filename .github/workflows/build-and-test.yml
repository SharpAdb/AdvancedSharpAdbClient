name: build and test

on:
  push:
    branches:
      - main
      - 'version/**'
  pull_request:
    branches:
      - main
  workflow_dispatch:

env:
  DOTNET_VERSION: '8.0.x' # The .NET SDK version to use

jobs:
  build-and-test:
    name: build-and-test-${{ matrix.os }}
    runs-on: ${{ matrix.os }}
    strategy:
      matrix:
        os: [windows-latest, ubuntu-latest, macos-latest]

    steps:
    - name: Checkout
      uses: actions/checkout@v3
      with:
        fetch-depth: 0

    - name: Setup .NET Core App
      uses: actions/setup-dotnet@v3
      with:
        dotnet-version: ${{ env.DOTNET_VERSION }}
        dotnet-quality: 'preview'

    - name: Install Dependencies
      run: dotnet restore -p:FullTargets=false

    - name: Build
      run: dotnet build --no-restore -p:FullTargets=false

    - name: Test
      run: dotnet test --no-restore -p:FullTargets=false

  pack-and-publish:
    name: pack-and-publish
    needs: build-and-test
    runs-on: ubuntu-latest
    env:
      NUGET_SOURCE: https://nuget.pkg.github.com/yungd1plomat/index.json

    steps:
      - name: Checkout
        uses: actions/checkout@v3
        with:
          fetch-depth: 0

      - name: Setup .NET Core App
        uses: actions/setup-dotnet@v3
        with:
          dotnet-version: ${{ env.DOTNET_VERSION }}
          dotnet-quality: 'preview'

      - name: Install Dependencies
        run: dotnet restore -p:FullTargets=true

      - name: Pack
        run: dotnet pack --no-restore --version-suffix build.${{ github.run_number }}.${{ github.run_attempt }} -o "nugets" -p:FullTargets=true

      - name: Publish
        if: ${{ github.event_name == 'push' && github.ref_name == 'main' }}
<<<<<<< HEAD
        run: dotnet nuget push ./nugets/*nupkg --source "$env:NUGET_SOURCE" --skip-duplicate --api-key ${{ secrets.NUGET_KEY }}
=======
        run: dotnet nuget push ./nugets/*nupkg --source https://nuget.pkg.github.com/yungd1plomat/index.json --skip-duplicate --api-key ${{ secrets.NUGET_KEY }}
>>>>>>> a435d1ef

      - name: Upload
        uses: actions/upload-artifact@v3
        with:
          name: Nuget Package
          path: nugets/**<|MERGE_RESOLUTION|>--- conflicted
+++ resolved
@@ -23,7 +23,7 @@
 
     steps:
     - name: Checkout
-      uses: actions/checkout@v3
+      uses: actions/checkout@v4
       with:
         fetch-depth: 0
 
@@ -46,12 +46,10 @@
     name: pack-and-publish
     needs: build-and-test
     runs-on: ubuntu-latest
-    env:
-      NUGET_SOURCE: https://nuget.pkg.github.com/yungd1plomat/index.json
 
     steps:
       - name: Checkout
-        uses: actions/checkout@v3
+        uses: actions/checkout@v4
         with:
           fetch-depth: 0
 
@@ -69,11 +67,7 @@
 
       - name: Publish
         if: ${{ github.event_name == 'push' && github.ref_name == 'main' }}
-<<<<<<< HEAD
-        run: dotnet nuget push ./nugets/*nupkg --source "$env:NUGET_SOURCE" --skip-duplicate --api-key ${{ secrets.NUGET_KEY }}
-=======
         run: dotnet nuget push ./nugets/*nupkg --source https://nuget.pkg.github.com/yungd1plomat/index.json --skip-duplicate --api-key ${{ secrets.NUGET_KEY }}
->>>>>>> a435d1ef
 
       - name: Upload
         uses: actions/upload-artifact@v3
