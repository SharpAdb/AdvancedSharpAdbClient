name: build and test

on:
  push:
    branches:
      - main
      - 'version/**'
  pull_request:
    branches:
      - main
  workflow_dispatch:

env:
  DOTNET_VERSION: '8.0.x' # The .NET SDK version to use

jobs:
  build-and-test:
<<<<<<< HEAD
    name: build-and-test-${{matrix.os}}
    runs-on: ${{matrix.os}}
=======
    name: build-and-test-${{ matrix.os }}
    runs-on: ${{ matrix.os }}
>>>>>>> b2b81491
    strategy:
      matrix:
        os: [windows-latest, ubuntu-latest, macos-latest]

    steps:
    - name: Checkout
      uses: actions/checkout@v3
      with:
        fetch-depth: 0

    - name: Setup .NET Core App
      uses: actions/setup-dotnet@v3
      with:
<<<<<<< HEAD
        dotnet-version: ${{env.DOTNET_VERSION}}
=======
        dotnet-version: ${{ env.DOTNET_VERSION }}
>>>>>>> b2b81491
        dotnet-quality: 'preview'

    - name: Install dependencies
      run: dotnet restore -p:FullTargets=false

    - name: Build
      run: dotnet build --no-restore -p:FullTargets=false

    - name: Test
      run: dotnet test --no-restore -p:FullTargets=false

  pack-and-upload:
<<<<<<< HEAD
    name: pack-and-upload
=======
    name: pack-and-publish
>>>>>>> b2b81491
    needs: build-and-test
    runs-on: ubuntu-latest

    steps:
      - name: Checkout
        uses: actions/checkout@v3
        with:
          fetch-depth: 0

      - name: Setup .NET Core App
        uses: actions/setup-dotnet@v3
        with:
<<<<<<< HEAD
          dotnet-version: ${{env.DOTNET_VERSION}}
          dotnet-quality: 'preview'

      - name: Install dependencies
        run: dotnet restore -p:FullTargets=false

      - name: Pack
        run: dotnet pack --no-restore -o "nugets" -p:FullTargets=false
=======
          dotnet-version: ${{ env.DOTNET_VERSION }}
          dotnet-quality: 'preview'

      - name: Install dependencies
        run: dotnet restore -p:FullTargets=true

      - name: Pack
        run: dotnet pack --no-restore --version-suffix build.${{ github.run_number }}.${{ github.run_attempt }} -o "nugets" -p:FullTargets=true

      - name: Publish
        if: ${{ github.event_name == 'push' && github.ref_name == 'main' }}
        run: dotnet nuget push ./nugets/*nupkg --source "github" --skip-duplicate --api-key ${{ secrets.NUGET_KEY }}
>>>>>>> b2b81491

      - name: Upload
        uses: actions/upload-artifact@v3
        with:
          name: Nuget Package
          path: nugets/**<|MERGE_RESOLUTION|>--- conflicted
+++ resolved
@@ -15,13 +15,8 @@
 
 jobs:
   build-and-test:
-<<<<<<< HEAD
-    name: build-and-test-${{matrix.os}}
-    runs-on: ${{matrix.os}}
-=======
     name: build-and-test-${{ matrix.os }}
     runs-on: ${{ matrix.os }}
->>>>>>> b2b81491
     strategy:
       matrix:
         os: [windows-latest, ubuntu-latest, macos-latest]
@@ -35,11 +30,7 @@
     - name: Setup .NET Core App
       uses: actions/setup-dotnet@v3
       with:
-<<<<<<< HEAD
-        dotnet-version: ${{env.DOTNET_VERSION}}
-=======
         dotnet-version: ${{ env.DOTNET_VERSION }}
->>>>>>> b2b81491
         dotnet-quality: 'preview'
 
     - name: Install dependencies
@@ -51,12 +42,8 @@
     - name: Test
       run: dotnet test --no-restore -p:FullTargets=false
 
-  pack-and-upload:
-<<<<<<< HEAD
-    name: pack-and-upload
-=======
+  pack-and-publish:
     name: pack-and-publish
->>>>>>> b2b81491
     needs: build-and-test
     runs-on: ubuntu-latest
 
@@ -69,16 +56,6 @@
       - name: Setup .NET Core App
         uses: actions/setup-dotnet@v3
         with:
-<<<<<<< HEAD
-          dotnet-version: ${{env.DOTNET_VERSION}}
-          dotnet-quality: 'preview'
-
-      - name: Install dependencies
-        run: dotnet restore -p:FullTargets=false
-
-      - name: Pack
-        run: dotnet pack --no-restore -o "nugets" -p:FullTargets=false
-=======
           dotnet-version: ${{ env.DOTNET_VERSION }}
           dotnet-quality: 'preview'
 
@@ -91,7 +68,6 @@
       - name: Publish
         if: ${{ github.event_name == 'push' && github.ref_name == 'main' }}
         run: dotnet nuget push ./nugets/*nupkg --source "github" --skip-duplicate --api-key ${{ secrets.NUGET_KEY }}
->>>>>>> b2b81491
 
       - name: Upload
         uses: actions/upload-artifact@v3
